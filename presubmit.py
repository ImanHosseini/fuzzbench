#!/usr/bin/env python3
# Copyright 2020 Google LLC
#
# Licensed under the Apache License, Version 2.0 (the "License");
# you may not use this file except in compliance with the License.
# You may obtain a copy of the License at
#
#      http://www.apache.org/licenses/LICENSE-2.0
#
# Unless required by applicable law or agreed to in writing, software
# distributed under the License is distributed on an "AS IS" BASIS,
# WITHOUT WARRANTIES OR CONDITIONS OF ANY KIND, either express or implied.
# See the License for the specific language governing permissions and
# limitations under the License.
"""Presubmit script for fuzzbench."""
# pylint: disable=wrong-import-position
import os

# Many users need this if they are using a Google Cloud instance for development
# or if their system has a weird setup that makes FuzzBench think it is running
# on Google Cloud. It's unlikely that setting this will mess anything up so set
# it.
# TODO(metzman): Make local the default setting and propagate 'NOT_LOCAL' to all
# production environments so we don't need to worry about this any more.
os.environ['FORCE_LOCAL'] = '1'

import argparse
import logging
from pathlib import Path
import subprocess
import sys
from typing import List, Optional

import yaml

from common import benchmark_utils
from common import fuzzer_utils
from common import filesystem
from common import logs
from common import yaml_utils
from service import automatic_run_experiment
from src_analysis import change_utils
from src_analysis import diff_utils

_LICENSE_CHECK_FILENAMES = ['Dockerfile']
_LICENSE_CHECK_EXTENSIONS = [
    '.bash',
    '.c',
    '.cc',
    '.cpp',
    '.css',
    '.h',
    '.htm',
    '.html',
    '.js',
    '.proto',
    '.py',
    '.sh',
]
_LICENSE_CHECK_STRING = 'http://www.apache.org/licenses/LICENSE-2.0'

_SRC_ROOT = Path(__file__).absolute().parent

THIRD_PARTY_DIR_NAME = 'third_party'
_IGNORE_DIRECTORIES = [
    os.path.join(_SRC_ROOT, 'database', 'alembic'),
<<<<<<< HEAD
=======
    os.path.join(_SRC_ROOT, 'third_party'),
    os.path.join(_SRC_ROOT, 'benchmarks'),
>>>>>>> 329512ce
]

BASE_PYTEST_COMMAND = ['python3', '-m', 'pytest', '-vv']


def get_containing_subdir(path: Path, parent_path: Path) -> Optional[str]:
    """Return the subdirectory of |parent_path| that contains |path|.
    Return None if |path| is not in |parent_path|."""
    parts = path.relative_to(_SRC_ROOT).parts
    if parts[0] != parent_path.name:
        return None
    containing_subdir = _SRC_ROOT / parts[0] / parts[1]
    if not containing_subdir.is_dir():
        # Can only be a fuzzer or benchmark if it is a directory.
        return None
    return containing_subdir.name


def get_fuzzer(path: Path) -> Optional[str]:
    """Return the name of the fuzzer |path| is part of, or return None if it is
    not part of a fuzzer."""
    return get_containing_subdir(path, _SRC_ROOT / 'fuzzers')


def get_benchmark(path: Path) -> Optional[str]:
    """Return the name of the benchmark |path| is part of, or return None if it
    is not part of a benchmark."""
    return get_containing_subdir(path, _SRC_ROOT / 'benchmarks')


class FuzzerAndBenchmarkValidator:
    """Class that validates the names of fuzzers and benchmarks."""

    def __init__(self):
        self.invalid_fuzzers = set()
        self.invalid_benchmarks = set()

    def validate_fuzzer(self, path: Path):
        """Return True if |path| is part of a valid fuzzer. Otherwise return
        False and print an error."""
        fuzzer = get_fuzzer(path)

        if fuzzer is None:
            return True

        if fuzzer in self.invalid_fuzzers:
            # We know this is invalid and have already complained about it.
            return False

        valid = fuzzer_utils.validate(fuzzer)
        if valid:
            return True

        self.invalid_fuzzers.add(fuzzer)

        print(fuzzer, 'is not valid.')
        return False

    def validate_benchmark(self, path: Path):
        """Return True if |path| is part of a valid benchmark. Otherwise return
        False and print an error."""
        benchmark = get_benchmark(path)

        if benchmark is None:
            return True

        if benchmark in self.invalid_benchmarks:
            # We know this is invalid and have already complained about it.
            return False

        valid = benchmark_utils.validate(benchmark)
        if valid:
            return True

        self.invalid_benchmarks.add(benchmark)

        print(benchmark, 'is not valid.')
        return False

    def validate(self, file_path: Path) -> bool:
        """If |file_path| is in an invalid fuzzer or benchmark then return
        False. If the fuzzer or benchmark is not in |self.invalid_dirs|, then
        print an error message and it to |self.invalid_dirs|."""
        return (self.validate_fuzzer(file_path) and
                self.validate_benchmark(file_path))


def is_python(path: Path) -> bool:
    """Returns True if |path| ends in .py."""
    return path.suffix == '.py'


MIGRATIONS_PATH = os.path.join(_SRC_ROOT, 'database', 'alembic', 'versions')


def filter_migrations(paths):
    """Filter out migration scripts."""
    # TODO(metzman): Filter out all alembic scripts.
    return [
        path for path in paths if not os.path.dirname(path) == MIGRATIONS_PATH
    ]


def test_changed_integrations(paths: List[Path]):
    """Runs tests that build changed fuzzers with all benchmarks and changed
    benchmarks with measurer and all fuzzers. Not enabled by default since it
    requires GCB."""
    benchmarks = change_utils.get_changed_benchmarks(
        [str(path) for path in paths])
    fuzzers = change_utils.get_changed_fuzzers([str(path) for path in paths])

    if not benchmarks and not fuzzers:
        return True

    pytest_command = BASE_PYTEST_COMMAND + [
        '-k', 'TestBuildChangedBenchmarksOrFuzzers'
    ]

    env = os.environ.copy()
    if benchmarks:
        env = os.environ.copy()
        env['TEST_BUILD_CHANGED_BENCHMARKS'] = ' '.join(benchmarks)

    if fuzzers:
        env['TEST_BUILD_CHANGED_FUZZERS'] = ' '.join(fuzzers)

    retcode = subprocess.run(pytest_command, check=False, env=env).returncode
    return retcode == 0


def lint(paths: List[Path]) -> bool:
    """Run python's linter on |paths| if it is a python file. Return False if it
    fails linting."""
    paths = [path for path in paths if is_python(path)]
    paths = filter_migrations(paths)
    if not paths:
        return True

    command = ['python3', '-m', 'pylint', '-j', '0']
    command.extend(paths)
    returncode = subprocess.run(command, check=False).returncode
    return returncode == 0


def pytype(paths: List[Path]) -> bool:
    """Run pytype on |path| if it is a python file. Return False if it fails
    type checking."""
    # Pytype isn't supported on Python3.8+. See
    # https://github.com/google/pytype/issues/440.
    assert sys.version_info.major == 3, "Need Python3."
    if sys.version_info.minor > 7:
        logs.error(
            'Python version is: "%s". You should be using 3.7. '
            'Not running pytype.', sys.version)
        return True

    paths = [path for path in paths if is_python(path)]
    if not paths:
        return True

    base_command = ['python3', '-m', 'pytype']
    success = True

    # TODO(metzman): Change this to the parallel pytype when the path issue is
    # solved.
    for path in paths:
        command = base_command[:]
        command.append(path)
        returncode = subprocess.run(command, check=False).returncode
        if returncode != 0:
            success = False
    return success


def yapf(paths: List[Path], validate: bool = True) -> bool:
    """Do yapf on |path| if it is Python file. Only validates format if
    |validate| otherwise, formats the file. Returns False if validation
    or formatting fails."""
    paths = [path for path in paths if is_python(path)]
    if not paths:
        return True

    validate_argument = '-d' if validate else '-i'
    command = ['yapf', validate_argument, '-p']
    command.extend(paths)
    returncode = subprocess.run(command, check=False).returncode
    success = returncode == 0
    if not success:
        print('Code is not formatted correctly, please run \'make format\'')
    return success


def validate_experiment_requests(paths: List[Path]):
    """Returns False if service/experiment-requests.yaml it is in |paths| and is
    not valid."""
    if Path(automatic_run_experiment.REQUESTED_EXPERIMENTS_PATH) not in paths:
        return True

    try:
        experiment_requests = yaml_utils.read(
            automatic_run_experiment.REQUESTED_EXPERIMENTS_PATH)
    except yaml.parser.ParserError:
        print('Error parsing %s.' %
              automatic_run_experiment.REQUESTED_EXPERIMENTS_PATH)
        return False

    # Only validate the latest request.
    result = automatic_run_experiment.validate_experiment_requests(
        experiment_requests[:1])

    if not result:
        print('%s is not valid.' %
              automatic_run_experiment.REQUESTED_EXPERIMENTS_PATH)

    return result


def is_path_ignored(path: Path) -> bool:
    """Returns True if |path| is a subpath of an ignored directory or is a
    third_party directory."""
    for ignore_directory in _IGNORE_DIRECTORIES:
        if filesystem.is_subpath(ignore_directory, path):
            return True

    # Third party directories can be anywhere.
    path_parts = str(path).split(os.sep)
    if any(path_part == THIRD_PARTY_DIR_NAME for path_part in path_parts):
        return True

    return False


def license_check(paths: List[Path]) -> bool:
    """Validate license header."""
    if not paths:
        return True

    success = True
    for path in paths:
        filename = os.path.basename(path)
        extension = os.path.splitext(path)[1]
        if (filename not in _LICENSE_CHECK_FILENAMES and
                extension not in _LICENSE_CHECK_EXTENSIONS):
            continue

        if is_path_ignored(path):
            continue

        with open(path) as file_handle:
            if _LICENSE_CHECK_STRING not in file_handle.read():
                print('Missing license header in file %s.' % str(path))
                success = False

    return success


def get_all_files() -> List[Path]:
    """Returns a list of absolute paths of files in this repo."""
    get_all_files_command = ['git', 'ls-files']
    output = subprocess.check_output(
        get_all_files_command).decode().splitlines()
    return [Path(path).absolute() for path in output if Path(path).is_file()]


def filter_ignored_files(paths: List[Path]) -> List[Path]:
    """Returns a list of absolute paths of files in this repo that can be
    checked statically."""
    return [path for path in paths if not is_path_ignored(path)]


def do_tests() -> bool:
    """Run all unittests."""
    returncode = subprocess.run(BASE_PYTEST_COMMAND, check=False).returncode
    return returncode == 0


def do_checks(file_paths: List[Path]) -> bool:
    """Return False if any presubmit check fails."""
    success = True

    fuzzer_and_benchmark_validator = FuzzerAndBenchmarkValidator()
    path_valid_statuses = [
        fuzzer_and_benchmark_validator.validate(path) for path in file_paths
    ]
    if not all(path_valid_statuses):
        success = False

    checks = [license_check, yapf, lint, pytype, validate_experiment_requests]
    for check in checks:
        if not check(file_paths):
            print('ERROR: %s failed, see errors above.' % check.__name__)
            success = False

    if not do_tests():
        success = False

    return success


def bool_to_returncode(success: bool) -> int:
    """Return 0 if |success|. Otherwise return 1."""
    if success:
        print('Success.')
        return 0

    print('Failed.')
    return 1


def main() -> int:
    """Check that this branch conforms to the standards of fuzzbench."""
    parser = argparse.ArgumentParser(
        description='Presubmit script for fuzzbench.')
    command_check_mapping = {
        'format': yapf,
        'lint': lint,
        'typecheck': pytype,
        'validate_experiment_requests': validate_experiment_requests,
        'test_changed_integrations': test_changed_integrations
    }
    parser.add_argument(
        'command',
        choices=command_check_mapping.keys(),
        nargs='?',
        help='The presubmit check to run. Defaults to all of them')
    parser.add_argument('--all-files',
                        action='store_true',
                        help='Run presubmit check(s) on all files',
                        default=False)
    parser.add_argument('-v', '--verbose', action='store_true', default=False)

    args = parser.parse_args()

    os.chdir(_SRC_ROOT)

    if not args.verbose:
        logs.initialize()
    else:
        logs.initialize(log_level=logging.DEBUG)

    if not args.all_files:
        relevant_files = [Path(path) for path in diff_utils.get_changed_files()]
    else:
        relevant_files = get_all_files()

    relevant_files = filter_ignored_files(relevant_files)

    logs.debug('Running presubmit check(s) on: %s',
               ' '.join(str(path) for path in relevant_files))

    if not args.command:
        success = do_checks(relevant_files)
        return bool_to_returncode(success)

    check = command_check_mapping[args.command]
    if args.command == 'format':
        success = check(relevant_files, False)
    else:
        success = check(relevant_files)
    if not success:
        print('ERROR: %s failed, see errors above.' % check.__name__)
    return bool_to_returncode(success)


if __name__ == '__main__':
    sys.exit(main())<|MERGE_RESOLUTION|>--- conflicted
+++ resolved
@@ -64,11 +64,8 @@
 THIRD_PARTY_DIR_NAME = 'third_party'
 _IGNORE_DIRECTORIES = [
     os.path.join(_SRC_ROOT, 'database', 'alembic'),
-<<<<<<< HEAD
-=======
     os.path.join(_SRC_ROOT, 'third_party'),
     os.path.join(_SRC_ROOT, 'benchmarks'),
->>>>>>> 329512ce
 ]
 
 BASE_PYTEST_COMMAND = ['python3', '-m', 'pytest', '-vv']
